# coding=utf-8
# Copyright 2018 The HuggingFace Inc. team.
#
# Licensed under the Apache License, Version 2.0 (the "License");
# you may not use this file except in compliance with the License.
# You may obtain a copy of the License at
#
#     http://www.apache.org/licenses/LICENSE-2.0
#
# Unless required by applicable law or agreed to in writing, software
# distributed under the License is distributed on an "AS IS" BASIS,
# WITHOUT WARRANTIES OR CONDITIONS OF ANY KIND, either express or implied.
# See the License for the specific language governing permissions and
# limitations under the License.
""" Auto Config class. """

import re
from collections import OrderedDict

from .configuration_albert import ALBERT_PRETRAINED_CONFIG_ARCHIVE_MAP, AlbertConfig
from .configuration_bart import BART_PRETRAINED_CONFIG_ARCHIVE_MAP, BartConfig
from .configuration_bert import BERT_PRETRAINED_CONFIG_ARCHIVE_MAP, BertConfig
from .configuration_bert_generation import BertGenerationConfig
from .configuration_blenderbot import BLENDERBOT_PRETRAINED_CONFIG_ARCHIVE_MAP, BlenderbotConfig
from .configuration_camembert import CAMEMBERT_PRETRAINED_CONFIG_ARCHIVE_MAP, CamembertConfig
from .configuration_ctrl import CTRL_PRETRAINED_CONFIG_ARCHIVE_MAP, CTRLConfig
from .configuration_deberta import DEBERTA_PRETRAINED_CONFIG_ARCHIVE_MAP, DebertaConfig
from .configuration_distilbert import DISTILBERT_PRETRAINED_CONFIG_ARCHIVE_MAP, DistilBertConfig
from .configuration_dpr import DPR_PRETRAINED_CONFIG_ARCHIVE_MAP, DPRConfig
from .configuration_electra import ELECTRA_PRETRAINED_CONFIG_ARCHIVE_MAP, ElectraConfig
from .configuration_encoder_decoder import EncoderDecoderConfig
from .configuration_flaubert import FLAUBERT_PRETRAINED_CONFIG_ARCHIVE_MAP, FlaubertConfig
from .configuration_fsmt import FSMT_PRETRAINED_CONFIG_ARCHIVE_MAP, FSMTConfig
from .configuration_funnel import FUNNEL_PRETRAINED_CONFIG_ARCHIVE_MAP, FunnelConfig
from .configuration_gpt2 import GPT2_PRETRAINED_CONFIG_ARCHIVE_MAP, GPT2Config
from .configuration_layoutlm import LAYOUTLM_PRETRAINED_CONFIG_ARCHIVE_MAP, LayoutLMConfig
from .configuration_longformer import LONGFORMER_PRETRAINED_CONFIG_ARCHIVE_MAP, LongformerConfig
from .configuration_lxmert import LXMERT_PRETRAINED_CONFIG_ARCHIVE_MAP, LxmertConfig
from .configuration_marian import MarianConfig
from .configuration_mbart import MBART_PRETRAINED_CONFIG_ARCHIVE_MAP, MBartConfig
from .configuration_mobilebert import MobileBertConfig
from .configuration_openai import OPENAI_GPT_PRETRAINED_CONFIG_ARCHIVE_MAP, OpenAIGPTConfig
from .configuration_pegasus import PegasusConfig
from .configuration_prophetnet import PROPHETNET_PRETRAINED_CONFIG_ARCHIVE_MAP, ProphetNetConfig
from .configuration_rag import RagConfig
from .configuration_reformer import ReformerConfig
from .configuration_retribert import RETRIBERT_PRETRAINED_CONFIG_ARCHIVE_MAP, RetriBertConfig
from .configuration_roberta import ROBERTA_PRETRAINED_CONFIG_ARCHIVE_MAP, RobertaConfig
from .configuration_squeezebert import SQUEEZEBERT_PRETRAINED_CONFIG_ARCHIVE_MAP, SqueezeBertConfig
from .configuration_t5 import T5_PRETRAINED_CONFIG_ARCHIVE_MAP, T5Config
from .configuration_transfo_xl import TRANSFO_XL_PRETRAINED_CONFIG_ARCHIVE_MAP, TransfoXLConfig
from .configuration_utils import PretrainedConfig
from .configuration_xlm import XLM_PRETRAINED_CONFIG_ARCHIVE_MAP, XLMConfig
from .configuration_xlm_prophetnet import XLM_PROPHETNET_PRETRAINED_CONFIG_ARCHIVE_MAP, XLMProphetNetConfig
from .configuration_xlm_roberta import XLM_ROBERTA_PRETRAINED_CONFIG_ARCHIVE_MAP, XLMRobertaConfig
from .configuration_xlnet import XLNET_PRETRAINED_CONFIG_ARCHIVE_MAP, XLNetConfig


ALL_PRETRAINED_CONFIG_ARCHIVE_MAP = dict(
    (key, value)
    for pretrained_map in [
        BERT_PRETRAINED_CONFIG_ARCHIVE_MAP,
        BART_PRETRAINED_CONFIG_ARCHIVE_MAP,
        BLENDERBOT_PRETRAINED_CONFIG_ARCHIVE_MAP,
        MBART_PRETRAINED_CONFIG_ARCHIVE_MAP,
        OPENAI_GPT_PRETRAINED_CONFIG_ARCHIVE_MAP,
        TRANSFO_XL_PRETRAINED_CONFIG_ARCHIVE_MAP,
        GPT2_PRETRAINED_CONFIG_ARCHIVE_MAP,
        CTRL_PRETRAINED_CONFIG_ARCHIVE_MAP,
        XLNET_PRETRAINED_CONFIG_ARCHIVE_MAP,
        XLM_PRETRAINED_CONFIG_ARCHIVE_MAP,
        ROBERTA_PRETRAINED_CONFIG_ARCHIVE_MAP,
        DISTILBERT_PRETRAINED_CONFIG_ARCHIVE_MAP,
        ALBERT_PRETRAINED_CONFIG_ARCHIVE_MAP,
        CAMEMBERT_PRETRAINED_CONFIG_ARCHIVE_MAP,
        T5_PRETRAINED_CONFIG_ARCHIVE_MAP,
        XLM_ROBERTA_PRETRAINED_CONFIG_ARCHIVE_MAP,
        FLAUBERT_PRETRAINED_CONFIG_ARCHIVE_MAP,
        FSMT_PRETRAINED_CONFIG_ARCHIVE_MAP,
        ELECTRA_PRETRAINED_CONFIG_ARCHIVE_MAP,
        LONGFORMER_PRETRAINED_CONFIG_ARCHIVE_MAP,
        RETRIBERT_PRETRAINED_CONFIG_ARCHIVE_MAP,
        FUNNEL_PRETRAINED_CONFIG_ARCHIVE_MAP,
        LXMERT_PRETRAINED_CONFIG_ARCHIVE_MAP,
        LAYOUTLM_PRETRAINED_CONFIG_ARCHIVE_MAP,
        DPR_PRETRAINED_CONFIG_ARCHIVE_MAP,
<<<<<<< HEAD
        PROPHETNET_PRETRAINED_CONFIG_ARCHIVE_MAP,
        XLM_PROPHETNET_PRETRAINED_CONFIG_ARCHIVE_MAP,
=======
        DEBERTA_PRETRAINED_CONFIG_ARCHIVE_MAP,
        SQUEEZEBERT_PRETRAINED_CONFIG_ARCHIVE_MAP,
>>>>>>> 4a00613c
    ]
    for key, value, in pretrained_map.items()
)


CONFIG_MAPPING = OrderedDict(
    [
        ("retribert", RetriBertConfig),
        ("t5", T5Config),
        ("mobilebert", MobileBertConfig),
        ("distilbert", DistilBertConfig),
        ("albert", AlbertConfig),
        ("bert-generation", BertGenerationConfig),
        ("camembert", CamembertConfig),
        ("xlm-roberta", XLMRobertaConfig),
        ("pegasus", PegasusConfig),
        ("marian", MarianConfig),
        ("mbart", MBartConfig),
        ("bart", BartConfig),
        ("blenderbot", BlenderbotConfig),
        ("reformer", ReformerConfig),
        ("longformer", LongformerConfig),
        ("roberta", RobertaConfig),
        ("deberta", DebertaConfig),
        ("flaubert", FlaubertConfig),
        ("fsmt", FSMTConfig),
        ("squeezebert", SqueezeBertConfig),
        ("bert", BertConfig),
        ("openai-gpt", OpenAIGPTConfig),
        ("gpt2", GPT2Config),
        ("transfo-xl", TransfoXLConfig),
        ("xlnet", XLNetConfig),
        ("xlm", XLMConfig),
        ("ctrl", CTRLConfig),
        ("electra", ElectraConfig),
        ("encoder-decoder", EncoderDecoderConfig),
        ("funnel", FunnelConfig),
        ("lxmert", LxmertConfig),
        ("dpr", DPRConfig),
        ("layoutlm", LayoutLMConfig),
        ("rag", RagConfig),
        ("prophetnet", ProphetNetConfig),
        ("xlm-prophetnet", XLMProphetNetConfig),
    ]
)

MODEL_NAMES_MAPPING = OrderedDict(
    [
        ("retribert", "RetriBERT"),
        ("t5", "T5"),
        ("mobilebert", "MobileBERT"),
        ("distilbert", "DistilBERT"),
        ("albert", "ALBERT"),
        ("bert-generation", "Bert Generation"),
        ("camembert", "CamemBERT"),
        ("xlm-roberta", "XLM-RoBERTa"),
        ("pegasus", "Pegasus"),
        ("blenderbot", "Blenderbot"),
        ("marian", "Marian"),
        ("mbart", "mBART"),
        ("bart", "BART"),
        ("reformer", "Reformer"),
        ("longformer", "Longformer"),
        ("roberta", "RoBERTa"),
        ("flaubert", "FlauBERT"),
        ("fsmt", "FairSeq Machine-Translation"),
        ("squeezebert", "SqueezeBERT"),
        ("bert", "BERT"),
        ("openai-gpt", "OpenAI GPT"),
        ("gpt2", "OpenAI GPT-2"),
        ("transfo-xl", "Transformer-XL"),
        ("xlnet", "XLNet"),
        ("xlm", "XLM"),
        ("ctrl", "CTRL"),
        ("electra", "ELECTRA"),
        ("encoder-decoder", "Encoder decoder"),
        ("funnel", "Funnel Transformer"),
        ("lxmert", "LXMERT"),
        ("deberta", "DeBERTa"),
        ("layoutlm", "LayoutLM"),
        ("dpr", "DPR"),
        ("rag", "RAG"),
        ("prophetnet", "ProphetNet"),
        ("xlm-prophetnet", "XLMProphetNet"),
    ]
)


def _list_model_options(indent, config_to_class=None, use_model_types=True):
    if config_to_class is None and not use_model_types:
        raise ValueError("Using `use_model_types=False` requires a `config_to_class` dictionary.")
    if use_model_types:
        if config_to_class is None:
            model_type_to_name = {model_type: config.__name__ for model_type, config in CONFIG_MAPPING.items()}
        else:
            model_type_to_name = {
                model_type: config_to_class[config].__name__
                for model_type, config in CONFIG_MAPPING.items()
                if config in config_to_class
            }
        lines = [
            f"{indent}- **{model_type}** -- :class:`~transformers.{cls_name}` ({MODEL_NAMES_MAPPING[model_type]} model)"
            for model_type, cls_name in model_type_to_name.items()
        ]
    else:
        config_to_name = {config.__name__: clas.__name__ for config, clas in config_to_class.items()}
        config_to_model_name = {
            config.__name__: MODEL_NAMES_MAPPING[model_type] for model_type, config in CONFIG_MAPPING.items()
        }
        lines = [
            f"{indent}- :class:`~transformers.{config_name}` configuration class: :class:`~transformers.{cls_name}` ({config_to_model_name[config_name]} model)"
            for config_name, cls_name in config_to_name.items()
        ]
    return "\n".join(lines)


def replace_list_option_in_docstrings(config_to_class=None, use_model_types=True):
    def docstring_decorator(fn):
        docstrings = fn.__doc__
        lines = docstrings.split("\n")
        i = 0
        while i < len(lines) and re.search(r"^(\s*)List options\s*$", lines[i]) is None:
            i += 1
        if i < len(lines):
            indent = re.search(r"^(\s*)List options\s*$", lines[i]).groups()[0]
            if use_model_types:
                indent = f"{indent}    "
            lines[i] = _list_model_options(indent, config_to_class=config_to_class, use_model_types=use_model_types)
            docstrings = "\n".join(lines)
        else:
            raise ValueError(
                f"The function {fn} should have an empty 'List options' in its docstring as placeholder, current docstring is:\n{docstrings}"
            )
        fn.__doc__ = docstrings
        return fn

    return docstring_decorator


class AutoConfig:
    r"""
    This is a generic configuration class that will be instantiated as one of the configuration classes of the library
    when created with the :meth:`~transformers.AutoConfig.from_pretrained` class method.

    This class cannot be instantiated directly using ``__init__()`` (throws an error).
    """

    def __init__(self):
        raise EnvironmentError(
            "AutoConfig is designed to be instantiated "
            "using the `AutoConfig.from_pretrained(pretrained_model_name_or_path)` method."
        )

    @classmethod
    def for_model(cls, model_type: str, *args, **kwargs):
        if model_type in CONFIG_MAPPING:
            config_class = CONFIG_MAPPING[model_type]
            return config_class(*args, **kwargs)
        raise ValueError(
            "Unrecognized model identifier: {}. Should contain one of {}".format(
                model_type, ", ".join(CONFIG_MAPPING.keys())
            )
        )

    @classmethod
    @replace_list_option_in_docstrings()
    def from_pretrained(cls, pretrained_model_name_or_path, **kwargs):
        r"""
        Instantiate one of the configuration classes of the library from a pretrained model configuration.

        The configuration class to instantiate is selected based on the :obj:`model_type` property of the config
        object that is loaded, or when it's missing, by falling back to using pattern matching on
        :obj:`pretrained_model_name_or_path`:

        List options

        Args:
            pretrained_model_name_or_path (:obj:`str`):
                Can be either:

                    - A string with the `shortcut name` of a pretrained model configuration to load from cache or
                      download, e.g., ``bert-base-uncased``.
                    - A string with the `identifier name` of a pretrained model configuration that was user-uploaded to
                      our S3, e.g., ``dbmdz/bert-base-german-cased``.
                    - A path to a `directory` containing a configuration file saved using the
                      :meth:`~transformers.PretrainedConfig.save_pretrained` method, or the
                      :meth:`~transformers.PretrainedModel.save_pretrained` method, e.g., ``./my_model_directory/``.
                    - A path or url to a saved configuration JSON `file`, e.g.,
                      ``./my_model_directory/configuration.json``.
            cache_dir (:obj:`str`, `optional`):
                Path to a directory in which a downloaded pretrained model configuration should be cached if the
                standard cache should not be used.
            force_download (:obj:`bool`, `optional`, defaults to :obj:`False`):
                Whether or not to force the (re-)download the model weights and configuration files and override the
                cached versions if they exist.
            resume_download (:obj:`bool`, `optional`, defaults to :obj:`False`):
                Whether or not to delete incompletely received files. Will attempt to resume the download if such a
                file exists.
            proxies (:obj:`Dict[str, str]`, `optional`):
                A dictionary of proxy servers to use by protocol or endpoint, e.g.,
                :obj:`{'http': 'foo.bar:3128', 'http://hostname': 'foo.bar:4012'}`. The proxies are used on each
                request.
            return_unused_kwargs (:obj:`bool`, `optional`, defaults to :obj:`False`):
                If :obj:`False`, then this function returns just the final configuration object.

                If :obj:`True`, then this functions returns a :obj:`Tuple(config, unused_kwargs)` where `unused_kwargs`
                is a dictionary consisting of the key/value pairs whose keys are not configuration attributes: i.e.,
                the part of ``kwargs`` which has not been used to update ``config`` and is otherwise ignored.
            kwargs(additional keyword arguments, `optional`):
                The values in kwargs of any keys which are configuration attributes will be used to override the loaded
                values. Behavior concerning key/value pairs whose keys are *not* configuration attributes is
                controlled by the ``return_unused_kwargs`` keyword parameter.

        Examples::

            >>> from transformers import AutoConfig

            >>> # Download configuration from S3 and cache.
            >>> config = AutoConfig.from_pretrained('bert-base-uncased')

            >>> # Download configuration from S3 (user-uploaded) and cache.
            >>> config = AutoConfig.from_pretrained('dbmdz/bert-base-german-cased')

            >>> # If configuration file is in a directory (e.g., was saved using `save_pretrained('./test/saved_model/')`).
            >>> config = AutoConfig.from_pretrained('./test/bert_saved_model/')

            >>> # Load a specific configuration file.
            >>> config = AutoConfig.from_pretrained('./test/bert_saved_model/my_configuration.json')

            >>> # Change some config attributes when loading a pretrained config.
            >>> config = AutoConfig.from_pretrained('bert-base-uncased', output_attentions=True, foo=False)
            >>> config.output_attentions
            True
            >>> config, unused_kwargs = AutoConfig.from_pretrained('bert-base-uncased', output_attentions=True, foo=False, return_unused_kwargs=True)
            >>> config.output_attentions
            True
            >>> config.unused_kwargs
            {'foo': False}
        """
        config_dict, _ = PretrainedConfig.get_config_dict(pretrained_model_name_or_path, **kwargs)

        if "model_type" in config_dict:
            config_class = CONFIG_MAPPING[config_dict["model_type"]]
            return config_class.from_dict(config_dict, **kwargs)
        else:
            # Fallback: use pattern matching on the string.
            for pattern, config_class in CONFIG_MAPPING.items():
                if pattern in pretrained_model_name_or_path:
                    return config_class.from_dict(config_dict, **kwargs)

        raise ValueError(
            "Unrecognized model in {}. "
            "Should have a `model_type` key in its config.json, or contain one of the following strings "
            "in its name: {}".format(pretrained_model_name_or_path, ", ".join(CONFIG_MAPPING.keys()))
        )<|MERGE_RESOLUTION|>--- conflicted
+++ resolved
@@ -84,13 +84,10 @@
         LXMERT_PRETRAINED_CONFIG_ARCHIVE_MAP,
         LAYOUTLM_PRETRAINED_CONFIG_ARCHIVE_MAP,
         DPR_PRETRAINED_CONFIG_ARCHIVE_MAP,
-<<<<<<< HEAD
+        DEBERTA_PRETRAINED_CONFIG_ARCHIVE_MAP,
+        SQUEEZEBERT_PRETRAINED_CONFIG_ARCHIVE_MAP,
         PROPHETNET_PRETRAINED_CONFIG_ARCHIVE_MAP,
         XLM_PROPHETNET_PRETRAINED_CONFIG_ARCHIVE_MAP,
-=======
-        DEBERTA_PRETRAINED_CONFIG_ARCHIVE_MAP,
-        SQUEEZEBERT_PRETRAINED_CONFIG_ARCHIVE_MAP,
->>>>>>> 4a00613c
     ]
     for key, value, in pretrained_map.items()
 )
